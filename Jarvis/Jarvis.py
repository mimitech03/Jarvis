--- conflicted
+++ resolved
@@ -134,11 +134,8 @@
             if len(tempt) > 1:
                 evaluator.calc(tempt[1])
             else:
-<<<<<<< HEAD
                 print(Fore.RED + "Error: Not in correct format" + Fore.RESET)
-=======
-                print(Fore.RED + "Error : Not in correct format" + Fore.RESET)
-              
+
         def help_jarvis():
             """
             This method displays help about Jarvis.
@@ -170,7 +167,6 @@
             print Fore.GREEN + '[*] quit: Close the session with Jarvis...' + Fore.RESET
             print Fore.GREEN + '[*] exit: Close the session with Jarvis...' + Fore.RESET
             print Fore.GREEN + '[*] Goodbye: Close the session with Jarvis...' + Fore.RESET
->>>>>>> e73b1ccb
 
         def hotspot_start():
             system("sudo ap-hotspot start")
