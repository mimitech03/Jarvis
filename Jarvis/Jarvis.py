from os import system
import requests
from platform import system as sys
from platform import architecture, release, dist
from time import ctime
from colorama import Fore
from utilities.GeneralUtilities import wordIndex
from utilities import voice
from packages.music import play
from packages.todo import todoHandler
from packages.reminder import reminderHandler, reminderQuit
from packages import newws, mapps, picshow, evaluator

"""
    AUTHORS' SCOPE:
        We thought that the source code of Jarvis would
        be more organized if we treat Jarvis as Object.
        So we decided to create this Jarvis Class which
        implements the core functionality of Jarvis in a
        simpler way than the original __main__.py.
    HOW TO EXTEND JARVIS:
        If you would like to add extra functionality to
        Jarvis (for example new actions like "record" etc.)
        you only need to add this action to the action dict
        (look on __init__(self)) along with a apropriate
        function name. Then you need to implement this function
        as a local function on reactions() method.
    DETECTED ISSUES:
        * Furthermore, "near me" command is unable to find
        the actual location of our laptops.
"""

class Jarvis:
    # We use this variable at Breakpoint #1.
    # We use this in order to allow Jarvis say "Hi", only at the first interaction.
    first_reaction = True
    enable_voice = False

    def __init__(self):
        """
        This constructor contains a dictionary with Jarvis Actions (what Jarvis can do).
        In alphabetically order.
        """
        self.actions = {"about os": "os_detection",
                        "check ram": "check_ram",
                        "decrease volume": "decrease_volume",
                        "directions": "directions",           # Doesn't check if 'to' exist
                        "disable sound": "disable_sound",
                        "enable sound": "enable_sound",
                        "error": "error",
                        "evaluate": "evaluate",
                        "exit": "quit",
                        "goodbye": "quit",
                        "help": "help_jarvis",
                        "hotspot start": "hotspot_start",
                        "hotspot stop": "hotspot_stop",
                        "how are you?": "how_are_you",
                        "increase volume": "increase_volume",
                        "movies": "movies",
                        "music": "music",
                        "near": "near",
                        "news": "news",
                        "open camera": "open_camera",
                        "quit": "quit",
                        "remind": "remind",
                        "search for a string in file": "string_pattern",
                        "show me pics of": "display_pics",
                        "todo": "todo",
                        "weather": "weather",
                        "what time is it": "clock",
                        "where am i": "pinpoint",
                        "what about chuck": "what_about_chuck",
                        }
        self.speech = voice.Voice()

    #@staticmethod
    def reactions(self, key, data):
        """
        This function contains local functions which are implementing
        Jarvis' actions. In alphabetically order.
        :param key: the action which corresponds to a local function
                    eg. key = (How are you) (according to actions dictionary)
                    corresponds to how_are_you() function.
                Data: the data which corresponds to an extra input needed
                    eg. music method needs a song name. (music closer)
        :return: This method does not return any objects.
        """

        def check_ram():
            system("free -lm")

        def clock():
            print(Fore.BLUE + ctime() + Fore.RESET)

        def decrease_volume():
            system("pactl -- set-sink-volume 0 -10%")

        def directions():
            wordList = data.split()
            to_index = wordIndex(data, "to")
            if " from " in data:
                from_index = wordIndex(data, "from")
                if from_index > to_index:
                    toCity = " ".join(wordList[to_index + 1:from_index])
                    fromCity = " ".join(wordList[from_index + 1:])
                else:
                    fromCity = " ".join(wordList[from_index + 1:to_index])
                    toCity = " ".join(wordList[to_index + 1:])
            else:
                toCity = " ".join(wordList[to_index + 1:])
                fromCity = 0
            mapps.directions(toCity, fromCity)

        def disable_sound():
            self.enable_voice = False

        def display_pics():
            picshow.showpics(data)

        def enable_sound():
            self.enable_voice = True

        def error():
            """
            In case of an error or typo during user's input we notify the
            user that something went wrong or the command he send is not
            supported by Jarvis.
            :return: Nothing to return.
            """
            if self.enable_voice:
                self.speech.text_to_speech("I could not identify your command")
            print(Fore.RED + "I could not identify your command..." + Fore.RESET)

        def evaluate():
            tempt = data.split(" ", 1) or ""
            if len(tempt) > 1:
                evaluator.calc(tempt[1])
            else:
<<<<<<< HEAD
                print(Fore.RED + "Error: Not in correct format" + Fore.RESET)
=======
                print(Fore.RED + "Error : Not in correct format" + Fore.RESET)
>>>>>>> 58c5cdf2

        def help_jarvis():
            """
            This method displays help about Jarvis.
            :return: Nothing to return.
            """
            print Fore.BLUE + '>>> Usage: ' + Fore.RESET
            print Fore.BLUE + 'Type any of the following commands to interact with Jarvis.' + Fore.RESET
            print Fore.GREEN + '[*] Help: To see this message' + Fore.RESET
            print Fore.GREEN + '[*] How are you?: To react with Jarvis!' + Fore.RESET
            print Fore.GREEN + '[*] Open Camera: To open "cheese" program (camera).' + Fore.RESET
            print Fore.GREEN + '[*] What time is it: To check the time.' + Fore.RESET
            print Fore.GREEN + '[*] Where am i: To pinpoint your location.' + Fore.RESET
            print Fore.GREEN + '[*] Near me: To see nearby locations.' + Fore.RESET
            print Fore.GREEN + '[*] Music: To listen some good Music!' + Fore.RESET
            print Fore.GREEN + '[*] Increase Volume: To increase your system volume.' + Fore.RESET
            print Fore.GREEN + '[*] Decrease Volume: To decrease your system volume.' + Fore.RESET
            print Fore.GREEN + '[*] Hotspot Start: To set up your own hotspot.' + Fore.RESET
            print Fore.GREEN + '[*] Hotspot Stop: To stop your personal hotspot.' + Fore.RESET
            print Fore.GREEN + '[*] Search for a string in a file: Match patterns in a string using regex.' + Fore.RESET
            print Fore.GREEN + '[*] Check RAM: Detailed RAM usage.' + Fore.RESET
            print Fore.GREEN + '[*] Todo: An ordinary TODO list.' + Fore.RESET
            print Fore.GREEN + '[*] News: Get an update about the news!' + Fore.RESET
            print Fore.GREEN + '[*] Show me pics of: Displays the selected pics.' + Fore.RESET
            print Fore.GREEN + '[*] Evaluate: To get your calculations done!' + Fore.RESET
            print Fore.GREEN + '[*] Show me directions from: Get directions about your destination!' + Fore.RESET
            print Fore.GREEN + '[*] enable sound: Jarvis will start talking to you' + Fore.RESET
            print Fore.GREEN + '[*] disable sound: Jarvis will no longer talks out loud...' + Fore.RESET
            print Fore.GREEN + '[*] about os: Dispays detailed information about your operating system' + Fore.RESET
            print Fore.GREEN + '[*] quit: Close the session with Jarvis...' + Fore.RESET
            print Fore.GREEN + '[*] exit: Close the session with Jarvis...' + Fore.RESET
            print Fore.GREEN + '[*] Goodbye: Close the session with Jarvis...' + Fore.RESET

        def hotspot_start():
            system("sudo ap-hotspot start")

        def hotspot_stop():
            system("sudo ap-hotspot stop")

        def how_are_you():
            if self.enable_voice:
                self.speech.text_to_speech("I am fine, thank you")
            print(Fore.BLUE + "I am fine, How about you" + Fore.RESET)

        def increase_volume():
            system("pactl -- set-sink-volume 0 +3%")

        def movies():
            try:
                movie_name = raw_input(Fore.RED + "What do you want to watch?\n" + Fore.RESET)
            except:
                movie_name = input(Fore.RED + "What do you want to watch?\n" + Fore.RESET)
            system("ims " + movie_name)

        def music():
            play(data)

        def near():
            wordList = data.split()
            things = " ".join(wordList[0:wordIndex(data, "near")])
            if " me" in data:
                city = 0
            else:
                wordList = data.split()
                city = " ".join(wordList[wordIndex(data, "near") + 1:])
                print city
            mapps.searchNear(things, city)

        def news():
            try:
                newws.show_news()
            except:
                print Fore.RED + "I couldn't find news" + Fore.RESET

        def open_camera():
            print "Opening Cheese ...... "
            system("cheese")

        def os_detection():
            """
            This method displays a detailed operating system
            information
            :return: Nothing to return.
            """
            print Fore.BLUE + '[!] Operating System Information' + Fore.RESET
            print Fore.GREEN + '[*] ' + sys() + Fore.RESET
            print Fore.GREEN + '[*] ' + release() + Fore.RESET
            print Fore.GREEN + '[*] ' + dist()[0] + Fore.RESET
            for _ in architecture():
                print Fore.GREEN + '[*] ' + _ + Fore.RESET

        def pinpoint():
            mapps.locateme()

        def quit():
            reminderQuit()
            if self.enable_voice:
                self.speech.text_to_speech("Goodbye, see you later")
            print(Fore.RED + "Goodbye, see you later!" + Fore.RESET)
            exit()

        def remind():
            reminderHandler(data.replace("remind", "", 1))

        def string_pattern():
            try:
                file_name = raw_input(Fore.RED + "Enter file name?:\n" + Fore.RESET)
                stringg = raw_input(Fore.GREEN + "Enter string:\n" + Fore.RESET)
            except:
                file_name = input(Fore.RED + "Enter file name?:\n" + Fore.RESET)
                stringg = input(Fore.GREEN + "Enter string:\n" + Fore.RESET)
            system("grep '" + stringg + "' " + file_name)

        def todo():
            todoHandler(data.replace("todo", "", 1))

        def weather():
            try:
                mapps.weather()
            except:
                print Fore.RED + "I couldn't locate you" + Fore.RESET

        def what_about_chuck():
            try:
                req = requests.get("https://api.chucknorris.io/jokes/random")
                chuck_json = req.json()

                chuck_fact = chuck_json["value"]
                if self.enable_voice:
                    print(Fore.RED + chuck_fact + Fore.RESET)
                    self.speech.text_to_speech(chuck_fact)
                else:
                    print(Fore.RED + chuck_fact + Fore.RESET)

            except:
                if self.enable_voice:
                    self.speech.text_to_speech("Looks like Chuck broke the Internet.")
                else:
                    print(Fore.RED + "Looks like Chuck broke the Internet..." + Fore.RESET)


        locals()[key]()  # we are calling the proper function which satisfies the user's command.

    def user_input(self):
        """
        This method is responsible for getting the user's input.
        We are using first_reaction variable in order to prompt
        "Hi" only the first time we "meet" our user (in your first version
        whenever you asked for a command Jarvis where saying "Hi").
        :return: user_data, a variable containing the Jarvis' action
                 that user wants to execute.
        """
        # BREAKPOINT #1
        if self.first_reaction:
            self.speak()
            print Fore.BLUE + 'Jarvis\' is by default disabled.' + Fore.RESET
            print Fore.BLUE + 'In order to let Jarvis talk out loud type: ' +\
                  Fore.RESET + Fore.RED + 'enable sound' + Fore.RESET
            print ''
            print Fore.RED + "~> Hi, What can i do for you?" + Fore.RESET
        else:
            self.speak()
            print Fore.RED + "~> What can i do for you?" + Fore.RESET

        try:
            user_data = raw_input()
        except ValueError:
            user_data = input()
        except:
            user_data = input()
        finally:
            # Set first_reaction to False in order to stop say "Hi" to user.
            self.first_reaction = False

        user_data = str.lower(user_data)
        return user_data

    def speak(self):
        if self.enable_voice:
            self.speech.speak(self.first_reaction)

    def find_action(self, data):
        """
        This method gets the data and assigns it to an action
        """
        user_wish = "null"
        for key in self.actions:
            if key in data:
                user_wish = self.actions[key]
        if user_wish in self.actions.values():
            return user_wish
        return "error"

    def executor(self):
        """
        This method is opening a terminal session with the user.
        We can say that it is the core function of this whole class
        and it joins all the function above to work together like a
        clockwork. (Terminates when the user send the "exit", "quit"
        or "goodbye command")
        :return: Nothing to return.
        """
        while True:
            data = self.user_input()
            wish = self.find_action(data)
            self.reactions(wish, data)
<|MERGE_RESOLUTION|>--- conflicted
+++ resolved
@@ -136,11 +136,7 @@
             if len(tempt) > 1:
                 evaluator.calc(tempt[1])
             else:
-<<<<<<< HEAD
                 print(Fore.RED + "Error: Not in correct format" + Fore.RESET)
-=======
-                print(Fore.RED + "Error : Not in correct format" + Fore.RESET)
->>>>>>> 58c5cdf2
 
         def help_jarvis():
             """
