from os import system
from platform import system as sys
from platform import architecture, release, dist
from time import ctime
from colorama import Fore
from utilities import voice
from packages.music import play
from packages.todo import todoHandler
from packages.reminder import reminderHandler, reminderQuit
from packages import newws, mapps, picshow, evaluator
from packages import chat, directions_to, near_me, weather_pinpoint, chuck
from packages.memory.memory import Memory
from packages.shutdown import shutdown_system, cancelShutdown, reboot_system
from packages.systemOptions import turn_off_screen, update_system

"""
    AUTHORS' SCOPE:
        We thought that the source code of Jarvis would
        be more organized if we treat Jarvis as Object.
        So we decided to create this Jarvis Class which
        implements the core functionality of Jarvis in a
        simpler way than the original __main__.py.
    HOW TO EXTEND JARVIS:
        If you would like to add extra functionality to
        Jarvis (for example new actions like "record" etc.)
        you only need to add this action to the action dict
        (look on __init__(self)) along with a apropriate
        function name. Then you need to implement this function
        as a local function on reactions() method.
    DETECTED ISSUES:
        * Furthermore, "near me" command is unable to find
        the actual location of our laptops.
"""

MEMORY = Memory()


class Jarvis:
    # We use this variable at Breakpoint #1.
    # We use this in order to allow Jarvis say "Hi", only at the first
    # interaction.
    first_reaction = True
    enable_voice = False

    # This can be used to store user specific data

    def __init__(self):
        """
        This constructor contains a dictionary with Jarvis Actions (what Jarvis can do).
        In alphabetically order.
        """
        self.actions = {"ask jarvis": "ask_jarvis",
                        "chat": "ask_jarvis",
                        "check ram": "check_ram",
                        "decrease volume": "decrease_volume",
                        "directions": "directions",           # Doesn't check if 'to' exist
                        "disable sound": "disable_sound",
                        "enable sound": "enable_sound",
                        "error": "error",
                        "evaluate": "evaluate",
                        "exit": "close",
                        "goodbye": "close",
                        "help": "help_jarvis",
                        "hotspot start": "hotspot_start",
                        "hotspot stop": "hotspot_stop",
                        "how are you": "how_are_you",
                        "increase volume": "increase_volume",
                        "movies": "movies",
                        "music": "music",
                        "near": "near",
                        "news": "news",
                        "open camera": "open_camera",
                        "os": "os_detection",
                        "quit": "close",
                        "remind": "remind",
                        "say": "say",
                        "search for a string in file": "string_pattern",
                        "show me pics of": "display_pics",
                        "shutdown -c": "cancel_shutdown",
                        "shutdown system": "shutdown",
                        "reboot system": "reboot",
                        "todo": "todo",
                        "turn off screen": "screen_off",
                        "update location": "update_location",
                        "update my system": "update_my_system",
                        "weather": "weather",
                        "what time is it": "clock",
                        "where am i": "pinpoint",
                        "what about chuck": "what_about_chuck",
                        }
        self.speech = voice.Voice()

    # @staticmethod
    def reactions(self, key, data):
        """
        This function contains local functions which are implementing
        Jarvis' actions. In alphabetically order.
        :param key: the action which corresponds to a local function
                    eg. key = (How are you) (according to actions dictionary)
                    corresponds to how_are_you() function.
                Data: the data which corresponds to an extra input needed
                    eg. music method needs a song name. (music closer)
        :return: This method does not return any objects.
        """

        def ask_jarvis():
            """Start chating with Jarvis"""
            chat.main()

        def check_ram():
            """Checks your system's RAM stats."""
            system("free -lm")

        def clock():
            """Gives information about time."""
            print(Fore.BLUE + ctime() + Fore.RESET)

        def decrease_volume():
            """Decreases you speakers' sound."""
            system("pactl -- set-sink-volume 0 -10%")

        def directions():
            """Get directions about a destination you are interested to."""
            directions_to.main(data)

        def display_pics():
            """Displays photos."""
            picshow.showpics(data)

        def cancel_shutdown():
            """Cancel an active shutdown."""
            cancelShutdown()

        def shutdown():
            """Shutdown the system."""
            shutdown_system()

        def reboot():
            """Reboot the system."""
            reboot_system()

        def error():
            """Jarvis let you know if an error has occurred."""
            if self.enable_voice:
                self.speech.text_to_speech("I could not identify your command")
            print(Fore.RED +
                  "I could not identify your command..." + Fore.RESET)

        def evaluate():
            """Jarvis will get your calculations done!"""
            tempt = data.split(" ", 1) or ""
            if len(tempt) > 1:
                evaluator.calc(tempt[1])
            else:
                print(Fore.RED + "Error: Not in correct format" + Fore.RESET)

        def hotspot_start():
            """Jarvis will set up your own hotspot."""
            system("sudo ap-hotspot start")

        def hotspot_stop():
            """Jarvis will turn of the hotspot."""
            system("sudo ap-hotspot stop")

        def how_are_you():
            """Jarvis will inform you about his status."""
            if self.enable_voice:
                self.speech.text_to_speech("I am fine, thank you")
            print(Fore.BLUE + "I am fine, How about you" + Fore.RESET)

        def increase_volume():
            """Increases your speakers' volume."""
            system("pactl -- set-sink-volume 0 +3%")

        def movies():
            """Jarvis will find a good movie for you."""
            try:
                movie_name = raw_input(
                    Fore.RED + "What do you want to watch?\n" + Fore.RESET)
            except:
                movie_name = input(
                    Fore.RED + "What do you want to watch?\n" + Fore.RESET)
            system("ims " + movie_name)

        def music():
            """Jarvis will find you a good song to relax!"""
            play(data)

        def near():
            """Jarvis can find what is near you!"""
            near_me.main(data)

        def news():
            """Time to get an update about the local news."""
            try:
                newws.show_news()
            except:
                print Fore.RED + "I couldn't find news" + Fore.RESET

        def open_camera():
            """Jarvis will open the camera for you."""
            print "Opening Cheese ...... "
            system("cheese")

        def pinpoint():
            """Jarvis will pinpoint your location."""
            mapps.locateme()

        def close():
            """Closing Jarvis."""
            reminderQuit()
            if self.enable_voice:
                self.speech.text_to_speech("Goodbye, see you later")
            print(Fore.RED + "Goodbye, see you later!" + Fore.RESET)
            exit()

        def remind():
            reminderHandler(data.replace("remind", "", 1))

        def string_pattern():
            """Matches patterns in a string by using regex."""
            try:
                file_name = raw_input(
                    Fore.RED + "Enter file name?:\n" + Fore.RESET)
                stringg = raw_input(
                    Fore.GREEN + "Enter string:\n" + Fore.RESET)
            except:
                file_name = input(
                    Fore.RED + "Enter file name?:\n" + Fore.RESET)
                stringg = input(Fore.GREEN + "Enter string:\n" + Fore.RESET)
            system("grep '" + stringg + "' " + file_name)

        def todo():
            """Create your personal TODO list!"""
            todoHandler(data.replace("todo", "", 1))

        def screen_off():
            """Turns off the screen instantly."""
            turn_off_screen()

        def os_detection():
            """Displays information about your operating system."""
            print Fore.BLUE + '[!] Operating System Information' + Fore.RESET
            print Fore.GREEN + '[*] ' + sys() + Fore.RESET
            print Fore.GREEN + '[*] ' + release() + Fore.RESET
            print Fore.GREEN + '[*] ' + dist()[0] + Fore.RESET
            for _ in architecture():
                print Fore.GREEN + '[*] ' + _ + Fore.RESET

        def say():
            """Reads what is typed."""
            voice_state = self.enable_voice
            self.enable_voice = True
            text = data.replace("say", "", 1)
            self.speech.text_to_speech(text)
            self.enable_voice = voice_state

        def enable_sound():
            """Let Jarvis use his voice."""
            self.enable_voice = True

        def disable_sound():
            """Deny Jarvis to use his voice."""
            self.enable_voice = False

        def help_jarvis():
            """This method displays help about Jarvis."""
            print Fore.BLUE + '>>> Usage: ' + Fore.RESET
            print Fore.BLUE + 'Type any of the following commands to interact with Jarvis.' + Fore.RESET
            print Fore.GREEN + '[*] Help: To see this message' + Fore.RESET
            print Fore.GREEN + '[*] How are you?: To react with Jarvis!' + Fore.RESET
            print Fore.GREEN + '[*] Open Camera: To open "cheese" program (camera).' + Fore.RESET
            print Fore.GREEN + '[*] What time is it: To check the time.' + Fore.RESET
            print Fore.GREEN + '[*] Where am i: To pinpoint your location.' + Fore.RESET
            print Fore.GREEN + '[*] Near me: To see nearby locations.' + Fore.RESET
            print Fore.GREEN + '[*] Music: To listen some good Music!' + Fore.RESET
            print Fore.GREEN + '[*] Movie: Jarvis will find a good movie for you.' + Fore.RESET
            print Fore.GREEN + '[*] Increase Volume: To increase your system volume.' + Fore.RESET
            print Fore.GREEN + '[*] Decrease Volume: To decrease your system volume.' + Fore.RESET
            print Fore.GREEN + '[*] Hotspot Start: To set up your own hotspot.' + Fore.RESET
            print Fore.GREEN + '[*] Hotspot Stop: To stop your personal hotspot.' + Fore.RESET
            print Fore.GREEN + '[*] Search for a string in a file: Match patterns in a string using regex.' + Fore.RESET
            print Fore.GREEN + '[*] Check RAM: Detailed RAM usage.' + Fore.RESET
            print Fore.GREEN + '[*] Todo: An ordinary TODO list.' + Fore.RESET
            print Fore.GREEN + '[*] News: Get an update about the news!' + Fore.RESET
            print Fore.GREEN + '[*] Show me pics of: Displays the selected pics.' + Fore.RESET
            print Fore.GREEN + '[*] Evaluate: To get your calculations done!' + Fore.RESET
            print Fore.GREEN + '[*] Show me directions from: Get directions about your destination!' + Fore.RESET
            print Fore.GREEN + '[*] enable sound: Jarvis will start talking to you' + Fore.RESET
            print Fore.GREEN + '[*] disable sound: Jarvis will no longer talks out loud...' + Fore.RESET
            print Fore.GREEN + '[*] about os: Dispays detailed information about your operating system' + Fore.RESET
            print Fore.GREEN + '[*] ask jarvis: Ask anything and Jarvis will answer you.' + Fore.RESET
            print Fore.GREEN + '[*] chat: Ask anything and Jarvis will answer you.' + Fore.RESET
            print Fore.GREEN + '[*] shutdown system: Shutdown the system in X minutes.' + Fore.RESET
            print Fore.GREEN + '[*] reboot system: Reboot the system in X minutes.' + Fore.RESET
            print Fore.GREEN + '[*] turn off screen: Turns off the screen instantly.' + Fore.RESET
            print Fore.GREEN + '[*] shutdown -c: Cancel an active shutdown/reboot.' + Fore.RESET
<<<<<<< HEAD
            print Fore.GREEN + '[*] say: Reads what it is typed.' + Fore.RESET
=======
            print Fore.GREEN + '[*] update my system: Update the system using the /etc/apt/sources.list repositories.' + Fore.RESET
>>>>>>> c51468df
            print Fore.GREEN + '[*] weather: Get information about today weather.' + Fore.RESET
            print Fore.GREEN + '[*] what about chuck: Get sentences about Chuck.' + Fore.RESET
            print Fore.GREEN + '[*] quit: Close the session with Jarvis...' + Fore.RESET
            print Fore.GREEN + '[*] exit: Close the session with Jarvis...' + Fore.RESET
            print Fore.GREEN + '[*] Goodbye: Close the session with Jarvis...' + Fore.RESET

        def update_location():
            location = MEMORY.get_data('city')
            loc_str = str(location)
            print("Your current location is set to " + loc_str)
            print("What is your new location?")
            try:
                i = raw_input()
            except:
                i = input()
            MEMORY.update_data('city', i)
            MEMORY.save()

        def update_my_system():
            """
            Update the system using the /etc/apt/sources.list repositories.
            """
            update_system()

        def weather():
            """Get information about today's weather."""
            weather_pinpoint.main(MEMORY)

        def what_about_chuck():
            chuck.main(self)

        # we are calling the proper function which satisfies the user's
        # command.
        locals()[key]()

    def user_input(self):
        """
        This method is responsible for getting the user's input.
        We are using first_reaction variable in order to prompt
        "Hi" only the first time we "meet" our user (in your first version
        whenever you asked for a command Jarvis where saying "Hi").
        :return: user_data, a variable containing the Jarvis' action
                 that user wants to execute.
        """
        # BREAKPOINT #1
        if self.first_reaction:
            self.speak()
            print Fore.BLUE + 'Jarvis\' is by default disabled.' + Fore.RESET
            print Fore.BLUE + 'In order to let Jarvis talk out loud type: ' +\
                Fore.RESET + Fore.RED + 'enable sound' + Fore.RESET
            print ''
            print Fore.RED + "~> Hi, What can i do for you?" + Fore.RESET
        else:
            self.speak()
            print Fore.RED + "~> What can i do for you?" + Fore.RESET

        try:
            user_data = raw_input()
        except ValueError:
            user_data = input()
        except:
            user_data = input()
        finally:
            # Set first_reaction to False in order to stop say "Hi" to user.
            self.first_reaction = False

        user_data = str.lower(user_data)
        return user_data

    def speak(self):
        if self.enable_voice:
            self.speech.speak(self.first_reaction)

    def find_action(self, data):
        """
        This method gets the data and assigns it to an action
        """
        user_wish = "null"
        for key in self.actions:
            if key in data:
                user_wish = self.actions[key]
        if user_wish in self.actions.values():
            return user_wish
        return "error"

    def executor(self):
        """
        This method is opening a terminal session with the user.
        We can say that it is the core function of this whole class
        and it joins all the function above to work together like a
        clockwork. (Terminates when the user send the "exit", "quit"
        or "goodbye command")
        :return: Nothing to return.
        """
        while True:
            data = self.user_input()
            wish = self.find_action(data)
            self.reactions(wish, data)<|MERGE_RESOLUTION|>--- conflicted
+++ resolved
@@ -295,11 +295,8 @@
             print Fore.GREEN + '[*] reboot system: Reboot the system in X minutes.' + Fore.RESET
             print Fore.GREEN + '[*] turn off screen: Turns off the screen instantly.' + Fore.RESET
             print Fore.GREEN + '[*] shutdown -c: Cancel an active shutdown/reboot.' + Fore.RESET
-<<<<<<< HEAD
             print Fore.GREEN + '[*] say: Reads what it is typed.' + Fore.RESET
-=======
             print Fore.GREEN + '[*] update my system: Update the system using the /etc/apt/sources.list repositories.' + Fore.RESET
->>>>>>> c51468df
             print Fore.GREEN + '[*] weather: Get information about today weather.' + Fore.RESET
             print Fore.GREEN + '[*] what about chuck: Get sentences about Chuck.' + Fore.RESET
             print Fore.GREEN + '[*] quit: Close the session with Jarvis...' + Fore.RESET
