--- conflicted
+++ resolved
@@ -240,17 +240,15 @@
             mapps.searchNear(things, city)
 
         def news():
-<<<<<<< HEAD
+
             """
             Time to get an update about the local news.
             """
-            newws.show_news()
-=======
             try:
                 newws.show_news()
             except:
                 print Fore.RED + "I couldn't find news" + Fore.RESET
->>>>>>> 58c5cdf2
+
 
         def open_camera():
             """
@@ -304,14 +302,7 @@
             Create your personal TODO list!
             """
             todoHandler(data)
-
-        def weather():
-<<<<<<< HEAD
-            """
-            Get information about today's weather.
-            """
-            mapps.weather()
-
+            
         def os_detection():
             """
             Displays information about your operating system.
@@ -365,11 +356,16 @@
             print Fore.GREEN + '[*] quit: Close the session with Jarvis...' + Fore.RESET
             print Fore.GREEN + '[*] exit: Close the session with Jarvis...' + Fore.RESET
             print Fore.GREEN + '[*] Goodbye: Close the session with Jarvis...' + Fore.RESET
-=======
+
+        def weather():
+            """
+            Get information about today's weather.
+            """
+            mapps.weather()
             try:
                 mapps.weather()
             except:
-                print Fore.RED + "I couldn't locate you" + Fore.RESET
+                print(Fore.RED + "I couldn't locate you" + Fore.RESET)
 
         def what_about_chuck():
             try:
@@ -382,14 +378,11 @@
                     self.speech.text_to_speech(chuck_fact)
                 else:
                     print(Fore.RED + chuck_fact + Fore.RESET)
-
             except:
                 if self.enable_voice:
                     self.speech.text_to_speech("Looks like Chuck broke the Internet.")
                 else:
                     print(Fore.RED + "Looks like Chuck broke the Internet..." + Fore.RESET)
-
->>>>>>> 58c5cdf2
 
         locals()[key]()  # we are calling the proper function which satisfies the user's command.
 
