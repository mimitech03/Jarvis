from os import system
from cmd import Cmd
import signal
import six
from platform import system as sys
from platform import architecture, release, dist
from time import ctime
from colorama import Fore
from requests import ConnectionError

from utilities import voice
from utilities.GeneralUtilities import (
    IS_MACOS, MACOS, print_say, unsupported
)

from packages.lyrics import lyrics
from packages.music import play
from packages.todo import todoHandler
from packages.reminder import reminder_handler, reminder_quit
from packages import mapps, picshow, evaluator, forecast, wiki, movie
from packages import directions_to, near_me, weather_pinpoint, chuck, weatherIn, timeIn
from packages.memory.memory import Memory
from packages.shutdown import shutdown_system, cancel_shutdown, reboot_system
from packages.systemOptions import turn_off_screen, update_system
from packages.news import News
from packages.clear import clear_scr
from packages.file_organise import file_manage
from packages.fb import fb_login
from packages.twitter import twitter_login, twitter_tweet, twitter_end
from packages.cricket import score
from packages.quote import show_quote
from packages.hackathon import find_hackathon
<<<<<<< HEAD
if six.PY2:
    from packages import chat
=======
from packages import translate
>>>>>>> dd3f45cc
MEMORY = Memory()

CONNECTION_ERROR_MSG = "You are not connected to Internet"


class CmdInterpreter(Cmd):
    # We use this variable at Breakpoint #1.
    # We use this in order to allow Jarvis say "Hi", only at the first
    # interaction.

    # This can be used to store user specific data

    def __init__(self, first_reaction_text, prompt, first_reaction=True, enable_voice=False):
        """
        This constructor contains a dictionary with Jarvis Actions (what Jarvis can do).
        In alphabetically order.
        """
        Cmd.__init__(self)
        self.first_reaction = first_reaction
        self.first_reaction_text = first_reaction_text
        self.prompt = prompt
        self.enable_voice = enable_voice
        # Register do_quit() function to SIGINT signal (Ctrl-C)
        signal.signal(signal.SIGINT, self.interrupt_handler)

        self.actions = ("ask",
                        "calculate",
                        "cancel",
                        {"check": ("ram", "weather", "time", "forecast")},
                        "chuck",
                        "clear",
                        "clock",
                        "cricket",
                        {"decrease": ("volume",)},
                        "directions",
                        {"disable": ("sound",)},
                        {"display": ("pics",)},
                        {"enable": ("sound",)},
                        "evaluate",
                        "exit",
                        "file_organise",
                        "fb",
                        "goodbye",
                        "hackathon",
                        {"hotspot": ("start", "stop")},
                        "how_are_you",
                        {"increase": ("volume",)},
                        "lyrics",
                        "match",
                        {"movie": ("cast", "director", "plot", "producer", "rating", "year",)},
                        "movies",
                        "music",
                        "mute",
                        "near",
                        "news",
                        {"open": ("camera",)},
                        "os",
                        "pinpoint",
                        "play",
                        "q",
                        "quit",
                        "quote",
                        "reboot",
                        "remind",
                        "say",
                        {"screen": ("off",)},
                        "shutdown",
                        "todo",
                        {"tell": ("joke",)},
                        "translate",
                        {"twitter": ("login", "tweet")},
                        "umbrella",
                        {"update": ("location", "system")},
                        "weather",
                        {"wiki": ("search", "summary", "content")}
                        )

        self.fixed_responses = {"what time is it": "clock",
                                "where am i": "pinpoint",
                                "how are you": "how_are_you"
                                }

        self.speech = voice.Voice()

    def close(self):
        """Closing Jarvis."""
        reminder_quit()
        print_say("Goodbye, see you later!", self, Fore.RED)
        exit()

    def completedefault(self, text, line, begidx, endidx):
        """Default completion"""
        return [i for i in self.actions if i.startswith(text)]

    def error(self):
        """Jarvis let you know if an error has occurred."""
        print_say("I could not identify your command...", self, Fore.RED)

    def get_completions(self, command, text):
        """Returns a list with the completions of a command."""
        dict_target = (item for item in self.actions
                       if type(item) == dict and command in item).next()  # next() will return the first match
        completions_list = dict_target[command]
        return [i for i in completions_list if i.startswith(text)]

    def interrupt_handler(self, signal, frame):
        """Closes Jarvis on SIGINT signal. (Ctrl-C)"""
        self.close()

    def do_ask(self, s):
        """Start chating with Jarvis"""
        if six.PY2:
            chat.main(self)
        else:
            print_say("Faeture currently not available in Python 3", self, Fore.RED)

    def help_ask(self):
        """Prints help about ask command."""
        print_say("Start chating with Jarvis", self)

    def do_calculate(self, s):
        """Jarvis will get your calculations done!"""
        tempt = s.replace(" ", "")
        if len(tempt) > 1:
            evaluator.calc(tempt, self)
        else:
            print_say("Error: Not in correct format", self, Fore.RED)

    def help_calculate(self):
        """Print help about calculate command."""
        print_say("Jarvis will get your calculations done!", self)
        print_say("-- Example:", self)
        print_say("\tcalculate 3 + 5", self)

    def do_cancel(self, s):
        """Cancel an active shutdown."""
        # TODO en el precmd creo que puedo hacerlo y asi no me hace falta para todos
        if "shutdown" in s:
            cancel_shutdown()

    def help_cancel(self):
        """Prints help about cancel command."""
        print_say("shutdown: Cancel an active shutdown.", self)
        # add here more prints

    def do_check(self, s):
        """Checks your system's RAM stats."""
        # if s == "ram":
        if "ram" in s:
            system("free -lm")
        # if s == "time"
        elif "time" in s:
            timeIn.main(self, s)
        elif "forecast" in s:
            forecast.main(self, s)
        # if s == "weather"
        elif "weather" in s:
            try:
                weatherIn.main(self, s)
            except ConnectionError:
                print(CONNECTION_ERROR_MSG)

    def help_check(self):
        """Prints check command help."""
        print_say("ram: checks your system's RAM stats.", self)
        print_say("time: checks the current time in any part of the globe.", self)
        print_say(
            "weather in *: checks the current weather in any part of the globe.", self)
        print_say(
            "forecast: checks the weather forecast for the next 7 days.", self)
        print_say("-- Examples:", self)
        print_say("\tcheck ram", self)
        print_say("\tcheck time in Manchester (UK)", self)
        print_say("\tcheck weather in Canada", self)
        print_say("\tcheck forecast", self)
        print_say("\tcheck forecast in Madrid", self)
        # add here more prints

    def complete_check(self, text, line, begidx, endidx):
        """Completions for check command"""
        return self.get_completions("check", text)

    def do_chuck(self, s):
        """Tell a joke about Chuck Norris"""
        chuck.main(self)

    def help_chuck(self):
        """Print info about Chuck command"""
        print_say("Tell a joke about Chuck Norris", self)

    def do_clear(self, s=None):
        """Clear terminal screen. """
        clear_scr()

    def help_clear(self):
        """Help:Clear terminal screen"""
        print_say("Clears terminal", self)

    def do_clock(self, s):
        """Gives information about time."""
        print_say(ctime(), self, Fore.BLUE)

    def help_clock(self):
        """Prints help about clock command."""
        print_say("Gives information about time.", self)

    def do_cricket(self, s=None):
        """Jarvis will show current matches and their score for you"""
        try:
            score(self)
        except ConnectionError:
            print(CONNECTION_ERROR_MSG)

    def help_cricket(self):
        """cricket package for Jarvis"""
        print_say("Enter cricket and follow the instructions", self)

    def do_decrease(self, s):
        """Decreases you speakers' sound."""
        # TODO si solo ponemos decrease que pase algo
        if s == "volume":
            if IS_MACOS:
                system(
                    'osascript -e "set volume output volume '
                    '(output volume of (get volume settings) - 10) --100%"'
                )
            else:
                system("pactl -- set-sink-volume 0 -10%")

    def help_decrease(self):
        """Print help about decrease command."""
        print_say("volume: Decreases you speaker's sound.", self)

    def complete_decrease(self, text, line, begidx, endidx):
        """Completions for decrease command"""
        return self.get_completions("decrease", text)

    def do_directions(self, data):
        """Get directions about a destination you are interested to."""
        try:
            directions_to.main(data)
        except ValueError:
            print("Please enter destination")
        except ConnectionError:
            print(CONNECTION_ERROR_MSG)

    def help_directions(self):
        """Prints help about directions command"""
        print_say("Get directions about a destination you are interested to.", self)
        print_say("-- Example:", self)
        print_say("\tdirections to the Eiffel Tower", self)

    def do_disable(self, s):
        """Deny Jarvis to use his voice."""
        if "sound" in s:
            self.enable_voice = False

    def help_disable(self):
        """Displays help about disable command"""
        print_say("sound: Deny Jarvis his voice.", self)

    def complete_disable(self, text, line, begidx, endidx):
        """Completions for check command"""
        return self.get_completions("disable", text)

    def do_display(self, s):
        """Displays photos."""
        if "pics" in s:
            s = s.replace("pics", "").strip()
            picshow.showpics(s)

    def help_display(self):
        """Prints help about display command"""
        print_say("Displays photos of the topic you choose.", self)
        print_say("-- Example:", self)
        print_say("\tdisplay pics of castles", self)

    def complete_display(self, text, line, begidx, endidx):
        """Completions for display command"""
        return self.get_completions("display", text)

    def do_enable(self, s):
        """Let Jarvis use his voice."""
        if "sound" in s:
            self.enable_voice = True

    def help_enable(self):
        """Displays help about enable command"""
        print_say("sound: Let Jarvis use his voice.", self)

    def complete_enable(self, text, line, begidx, endidx):
        """Completions for enable command"""
        return self.get_completions("enable", text)

    def do_evaluate(self, s):
        """Jarvis will get your calculations done!"""
        tempt = s.replace(" ", "")
        if len(tempt) > 1:
            evaluator.calc(tempt, self)
        else:
            print_say("Error: Not in correct format", self, Fore.RED)

    def help_evaluate(self):
        """Print help about evaluate command."""
        print_say("Jarvis will get your calculations done!", self)
        print_say("-- Example:", self)
        print_say("\tevaluate 3 + 5", self)

    def do_exit(self, s=None):
        """Closing Jarvis."""
        self.close()

    def help_exit(self):
        """Closing Jarvis."""
        print_say("Close Jarvis", self)

    def do_file_organise(self, s=None):
        """Jarvis will organise the given folder and group the files"""
        file_manage(self)

    def help_file_organise(self):
        """Help for file organise"""
        print_say("Type file_organise and follow instructions", self)
        print_say("It organises selected folder based on extension", self)

    def do_fb(self, s=None):
        """Jarvis will login into your facebook account either by prompting id-password or by using previously saved"""
        try:
            fb_login(self)
        except ConnectionError:
            print(CONNECTION_ERROR_MSG)

    def help_fb(self):
        """Help for fb"""
        print_say("type fb and follow instructions", self)

    def do_goodbye(self, s=None):
        """Closing Jarvis."""
        self.close()

    def help_goodbye(self):
        """Closing Jarvis."""
        print_say("Close Jarvis", self)

    def do_hackathon(self, s=None):
        """Find upcoming hackathons from hackerearth"""
        find_hackathon(self)

    def help_hackathon(self):
        """Prints help about hackathon command."""
        print_say("Find upcoming hackathons from hackerearth", self)

    @unsupported(platform=MACOS)
    def do_hotspot(self, s):
        """Jarvis will set up your own hotspot."""
        if "start" in s:
            system("sudo ap-hotspot start")
        elif "stop" in s:
            system("sudo ap-hotspot stop")

    @unsupported(platform=MACOS)
    def help_hotspot(self):
        """Print help about hotspot commando."""
        print_say("start: Jarvis will set up your own hotspot.", self)
        print_say("stop: Jarvis will stop your hotspot.", self)

    def complete_hotspot(self, text, line, begidx, endidx):
        """Completions for enable command"""
        return self.get_completions("hotspot", text)

    def do_how_are_you(self, s):
        """Jarvis will inform you about his status."""
        print_say("I am fine, How about you?", self, Fore.BLUE)

    def help_how_are_you(self):
        """Print info about how_are_you command"""
        print_say("Jarvis will inform you about his status.", self)

    def do_increase(self, s):
        """Increases you speakers' sound."""
        if s == "volume":
            if IS_MACOS:
                system(
                    'osascript -e "set volume output volume '
                    '(output volume of (get volume settings) + 10) --100%"'
                )
            else:
                system("pactl -- set-sink-volume 0 +3%")

    def help_increase(self):
        """Print help about increase command."""
        print_say("volume: Increases your speaker's sound.", self)

    def complete_increase(self, text, line, begidx, endidx):
        """Completions for increase command"""
        return self.get_completions("increase", text)

    def do_lyrics(self, s):
        # TODO: maybe add option to download lyrics not just print them there
        lyr = lyrics()
        response = lyr.find(s)
        print_say(response, self)

    def help_lyrics(self):
        """explains how lyrics work"""
        print_say("finds lyrics\n", self)
        print_say("the format is song,artist\n", self)
        print_say("song and artist are separated by a - \n", self)

    def do_match(self, s):
        """Matches patterns in a string by using regex."""
        if six.PY2:
            file_name = raw_input(Fore.RED + "Enter file name?:\n" + Fore.RESET)
            pattern = raw_input(Fore.GREEN + "Enter string:\n" + Fore.RESET)
        else:
            file_name = input(Fore.RED + "Enter file name?:\n" + Fore.RESET)
            pattern = input(Fore.GREEN + "Enter string:\n" + Fore.RESET)
        file_name = file_name.strip()
        if file_name == "":
            print("Invalid Filename")
        else:
            system("grep '" + pattern + "' " + file_name)

    def help_match(self):
        """Prints help about match command"""
        print_say("Matches a string pattern in a file using regex.", self)
        print_say("Type \"match\" and you'll be prompted.", self)

    def do_movie(self, s):
        """Jarvis will get movie details for you"""
        k = s.split(' ', 1)
        if k[0] == "cast":
            data = movie.cast(k[1])
            for d in data:
                print_say(d['name'], self)
        elif k[0] == "director":
            data = movie.director(k[1])
            for d in data:
                print_say(d['name'], self)
        elif k[0] == "plot":
            data = movie.plot(k[1])
            print_say(data, self)
        elif k[0] == "producer":
            data = movie.producer(k[1])
            for d in data:
                print_say(d['name'], self)
        elif k[0] == "rating":
            data = movie.rating(k[1])
            print_say(str(data), self)
        elif k[0] == "year":
            data = movie.year(k[1])
            print_say(str(data), self)

    def help_movie(self):
        """Print help about movie command."""
        print_say("Jarvis - movie command", self)
        print_say("List of commands:", self)
        print_say("movie cast", self)
        print_say("movie director", self)
        print_say("movie plot", self)
        print_say("movie producer", self)
        print_say("movie rating", self)
        print_say("movie year", self)

    @unsupported(platform=MACOS)
    def do_movies(self, s):
        """Jarvis will find a good movie for you."""
        if six.PY2:
            movie_name = raw_input(
                Fore.RED + "What do you want to watch?\n" + Fore.RESET)
        else:
            movie_name = input(
                Fore.RED + "What do you want to watch?\n" + Fore.RESET)
        system("ims " + movie_name)

    @unsupported(platform=MACOS)
    def help_movies(self):
        """Print help about movies command."""
        print_say("Jarvis will find a good movie for you", self)

    @unsupported(platform=MACOS)
    def do_music(self, s):
        """Jarvis will find you a good song to relax!"""
        play(s)

    @unsupported(platform=MACOS)
    def help_music(self):
        """Print help about music command."""
        print_say("Jarvis will find you the song you want", self)
        print_say("-- Example:", self)
        print_say("\tmusic wonderful tonight", self)

    def do_near(self, data):
        """Jarvis can find what is near you!"""
        near_me.main(data)

    def help_near(self):
        """Print help about near command."""
        print_say("Jarvis can find what is near you!", self)
        print_say("-- Examples:", self)
        print_say("\trestaurants near me", self)
        print_say("\tmuseums near the eiffel tower", self)

    def do_news(self, s):
        """Time to get an update about the local news."""
        if s == "quick":
            try:
                n = News()
                n.quick_news()
            except:
                print_say("I couldn't find news", self, Fore.RED)
        else:
            try:
                n = News()
                n.news()
            except:
                print_say("I couldn't find news", self, Fore.RED)

    def help_news(self):
        """Print help about news command."""
        print_say("Time to get an update about the local news.", self)
        print_say(
            "Type \"news\" to choose your source or \"news quick\" for some headlines.", self)

    def do_open(self, s):
        """Jarvis will open the camera for you."""
        if "camera" in s:
            if IS_MACOS:
                system('open /Applications/Photo\ Booth.app')
            else:
                print_say("Opening cheese.......", self, Fore.RED)
                system("cheese")

    def help_open(self):
        """Print help about open command."""
        print_say("camera: Jarvis will open the camera for you.", self)

    def complete_open(self, text, line, begidx, endidx):
        """Completions for open command"""
        return self.get_completions("open", text)

    def do_os(self, s):
        """Displays information about your operating system."""
        print_say('[!] Operating System Information', self, Fore.BLUE)
        print_say('[*] ' + sys(), self, Fore.GREEN)
        print_say('[*] ' + release(), self, Fore.GREEN)
        print_say('[*] ' + dist()[0], self, Fore.GREEN)
        for _ in architecture():
            print_say('[*] ' + _, self, Fore.GREEN)

    def help_os(self):
        """Displays information about your operating system."""
        print_say("Displays information about your operating system.", self)

    def do_pinpoint(self, s):
        """Jarvis will pinpoint your location."""
        try:
            mapps.locate_me()
        except ConnectionError:
            print(CONNECTION_ERROR_MSG)

    def help_pinpoint(self):
        """Print help about pinpoint command."""
        print_say("Jarvis will pinpoint your location.", self)

    @unsupported(platform=MACOS)
    def do_play(self, s):
        """Jarvis will find you a good song to relax!"""
        play(s)

    @unsupported(platform=MACOS)
    def help_play(self):
        """Print help about play command."""
        print_say("Jarvis will find you the song you want", self)
        print_say("-- Example:", self)
        print_say("\tplay eye of the tiger", self)

    def do_q(self, s=None):
        """Closing Jarvis"""
        self.close()

    def help_q(self):
        """Closing Jarvis"""
        print_say("Closing Jarvis!!", self)

    def do_quit(self, s=None):
        """Closing Jarvis."""
        self.close()

    def help_quit(self):
        """Closing Jarvis."""
        print_say("Close Jarvis", self)

    def do_quote(self, s=None):
        """Show quote of the day"""
        show_quote(self)

    def help_quote(self):
        """Help for quote"""
        print_say("quote prints quote for the day for you", self)

    def do_reboot(self, s):
        """Reboot the system."""
        reboot_system()

    def help_reboot(self):
        """Print help about reboot command."""
        print_say("Reboot the system.", self)

    def do_remind(self, data):
        """Handles reminders"""
        reminder_handler(data)

    def help_remind(self):
        """Print help about remind command."""
        print_say("Handles reminders", self)
        print_say("add: adds a reminder", self)
        print_say("remove: removes a reminder", self)
        print_say("list: lists all reminders", self)
        print_say("clear: clears all reminders", self)
        print_say("-- Examples:", self)
        print_say("\tremind add 14:25 buy tomatoes", self)
        print_say("\tremind add 14:26 buy potatoes too", self)
        print_say("\tremind remove buy potatoes too", self)
        print_say("\tremind list", self)
        print_say("\tremind clear", self)

    def do_say(self, s):
        """Reads what is typed."""
        voice_state = self.enable_voice
        self.enable_voice = True
        self.speech.text_to_speech(s)
        self.enable_voice = voice_state

    def help_say(self):
        """Prints help text from say command."""
        print_say("Reads what is typed.")

    def do_screen(self, s):
        """Turns off the screen instantly"""
        if "off" in s:
            turn_off_screen()

    def help_screen(self):
        """Print help about screen command."""
        print_say("Turns off the screen instantly", self)
        print_say("-- Example:", self)
        print_say("screen off", self)

    def complete_screen(self, text, line, begidx, endidx):
        """Completions for screen command"""
        return self.get_completions("screen", text)

    def do_shutdown(self, s):
        """Shutdown the system."""
        shutdown_system()

    def help_shutdown(self):
        """Print help about shutdown command."""
        print_say("Shutdown the system.", self)

    def do_tell(self, s):
        """Tell a joke about Chuck Norris"""
        chuck.main(self)

    def help_tell(self):
        """Print info about tell command"""
        print_say("Tell a joke about Chuck Norris", self)

    def do_todo(self, data):
        """Create your personal TODO list!"""
        todoHandler(data)

    def help_todo(self):
        """Print help about todo command."""
        print_say("Create your personal TODO list!", self)
        print("Supported Commands: todo <command>")
        print(
            "\tadd [<index>] <todo - comment>, add comment <index> <comment>, add due <index> <time>")
        print("\tremove <index>")
        print("\tcomplete <index> [<completion>]")
        print("\tpriority <index> [<level>]")
        print("\tlist")

    def do_translate(self, s):
        """Translates text from one language (source) to another(destination)"""
        translate.main(self)

    def help_translate(self):
        """Print help for translate function"""
        print_say("translates from one language to another.", self)

    def do_twitter(self, s):
        """Jarvis will login into your facebook account either by prompting id-password or by using previously saved"""
        if "login" in s:
            try:
                driver = twitter_login(self)
                twitter_end(self, driver)
            except ConnectionError:
                print(CONNECTION_ERROR_MSG)
        elif "tweet" in s:
            try:
                driver = twitter_tweet(self)
                twitter_end(self, driver)
            except ConnectionError:
                print(CONNECTION_ERROR_MSG)

    def help_twitter(self):
        """help for twitter"""
        print_say("enter twitter and follow the instructions", self)

    def do_umbrella(self, s):
        """If you're leaving your place, Jarvis will inform you if you might need an umbrella or not"""
        s = 'umbrella'
        try:
            weather_pinpoint.main(MEMORY, self, s)
        except ConnectionError:
            print(CONNECTION_ERROR_MSG)

    def help_umbrella(self):
        """Print info about umbrella command."""
        print_say(
            "If you're leaving your place, Jarvis will inform you if you might need an umbrella or not.", self,
            Fore.BLUE)

    def do_update(self, s):
        """Updates location or system."""
        if "location" in s:
            location = MEMORY.get_data('city')
            loc_str = str(location)
            print_say("Your current location is set to " + loc_str, self)
            print_say("What is your new location?", self)
            if six.PY2:
                i = raw_input()
            else:
                i = input()
            MEMORY.update_data('city', i)
            MEMORY.save()
        elif "system" in s:
            update_system()

    def help_update(self):
        """Prints help about update command"""
        print_say("location: Updates location.", self)
        print_say("system: Updates system.", self)

    def complete_update(self, text, line, begidx, endidx):
        """Completions for update command"""
        return self.get_completions("update", text)

    def do_weather(self, s):
        """Get information about today's weather."""
        try:
            weather_pinpoint.main(MEMORY, self, s)
        except ConnectionError:
            print(CONNECTION_ERROR_MSG)

    def help_weather(self):
        """Prints help about weather command."""
        print_say(
            "Get information about today's weather in your current location.", self)

    def do_wiki(self, s):
        """Jarvis will get wiki details for you"""
        k = s.split(' ', 1)
        data = None
        if k[0] == "search":
            data = wiki.search(" ".join(k[1:]))
        elif k[0] == "summary":
            data = wiki.summary(" ".join(k[1:]))
        elif k[0] == "content":
            data = wiki.content(" ".join(k[1:]))

        if isinstance(data, list):
            print("\nDid you mean one of these pages?\n")
            for d in range(len(data)):
                print(str(d + 1) + ": " + data[d])
        else:
            print("\n" + data)

    def help_wiki(self):
        """Help for wiki"""
        print_say("Jarvis has now wiki feature", self)
        print_say("enter wiki search for searching related topics", self)
        print_say("enter wiki summary for getting summary of the topic", self)
        print_say("wiki content for full page article of topic", self)

    def do_mute(self, s):
        """Silences your speaker's sound."""
        if IS_MACOS:
            pass
        else:
            system("pactl -- set-sink-mute 0 toggle")

    def help_mute(self):
        """Print help about mute command."""
        print_say("mute: Silences your speaker's sound.", self)<|MERGE_RESOLUTION|>--- conflicted
+++ resolved
@@ -30,12 +30,9 @@
 from packages.cricket import score
 from packages.quote import show_quote
 from packages.hackathon import find_hackathon
-<<<<<<< HEAD
+from packages import translate
 if six.PY2:
     from packages import chat
-=======
-from packages import translate
->>>>>>> dd3f45cc
 MEMORY = Memory()
 
 CONNECTION_ERROR_MSG = "You are not connected to Internet"
