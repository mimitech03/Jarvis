import signal
from os import system
from cmd import Cmd
from time import ctime
from platform import architecture, dist, release, system as sys
from functools import partial
import traceback

import six

from requests import ConnectionError
from six.moves import input

from colorama import Fore
from PluginManager import PluginManager

from packages import (directions_to, forecast, mapps, near_me,
                      timeIn, weather_pinpoint, weatherIn)
from packages.systemOptions import update_system
from packages.memory.memory import Memory

from utilities import schedule
from utilities.voice import create_voice
from utilities.notification import notify
from utilities.GeneralUtilities import (get_float, IS_MACOS, MACOS, print_say,
                                        unsupported)


CONNECTION_ERROR_MSG = "You are not connected to Internet"


class JarvisAPI(object):
    """
    Jarvis interface for plugins.

    Plugins will receive a instance of this as the second (non-self) parameter
    of the exec()-method.

    Everything Jarvis-related that can't be implemented as a stateless-function
    in the utilities-package should be implemented here.
    """

    CONNECTION_ERROR_MSG = "You are not connected to Internet"

    def __init__(self, jarvis):
        self._jarvis = jarvis

    def say(self, text, color=""):
        """
        This method give the jarvis the ability to print a text
        and talk when sound is enable.
        :param text: the text to print (or talk)
               color: Fore.COLOR (ex Fore.BLUE), color for text
        :return: Nothing to return.
        """
        self._jarvis.speak(text)
        print(color + text + Fore.RESET)

    def connection_error(self):
        """Print generic connection error"""
        self.say(JarvisAPI.CONNECTION_ERROR_MSG)

    def exit(self):
        self._jarvis.close()

    def notification(self, msg, time_seconds=0):
        """
        Sends notification msg in time_in milliseconds
        :param msg: Message. Either String (message body) or tuple (headline, message body)
        :param time_seconds: Time in seconds to wait before showing notification
        """
        if isinstance(msg, tuple):
            headline, message = msg
        elif isinstance(msg, str):
            headline = "Jarvis"
            message = msg
        else:
            raise ValueError("msg not a string or tuple")

        if time_seconds == 0:
            notify(headline, message)
        else:
            schedule(time_seconds, notify, headline, message)

    def schedule(self, time_seconds, function, *args):
        """
        Schedules function
        After time_seconds call function with these parameter:
           - reference to this JarvisAPI instance
           - schedule_id (return value of this fuction)
           - *args
        :return: integer, id - use with cancel
        """
        return self._jarvis.scheduler.create_event(time_seconds, function, self, *args)

    def cancel(self, schedule_id):
        """
        Cancel event scheduled with schedule
        :param schedule_id: id returned by schedule
        """
        self._jarvis.scheduler.cancel(schedule_id)

    # Voice wrapper
    def enable_voice(self):
        self._jarvis.enable_voice = True

    def disable_voice(self):
        self._jarvis.enable_voice = False

    def is_voice_enabled(self):
        return self._jarvis.enable_voice

    # MEMORY WRAPPER
    def get_data(self, key):
        """
        get a specific key from memory
        """
        return self._jarvis.memory.get_data(key)

    def add_data(self, key, value):
        """
        add a key and value to memory
        """
        self._jarvis.memory.add_data(key, value)
        self._jarvis.memory.save()

    def update_data(self, key, value):
        """
        Updates a key with supplied value.
        """
        self._jarvis.memory.update_data(key, value)
        self._jarvis.memory.save()

    def del_data(self, key):
        """
        delete a key from memory
        """
        self._jarvis.memory.del_data(key)
        self._jarvis.memory.save()


def catch_all_exceptions(do, pass_self=True):
    def try_do(self, s):
        try:
            if pass_self:
                do(self, s)
            else:
                do(s)
        except Exception as e:
            print(Fore.RED + "Some error occurred, please open an issue on github!")
            print("Here is error:")
            print('')
            traceback.print_exc()
            print(Fore.RESET)
    return try_do


class CmdInterpreter(Cmd):
    # We use this variable at Breakpoint #1.
    # We use this in order to allow Jarvis say "Hi", only at the first
    # interaction.

    # This can be used to store user specific data

    def __init__(self, first_reaction_text, prompt, directories=[], first_reaction=True, enable_voice=False):
        """
        This constructor contains a dictionary with Jarvis Actions (what Jarvis can do).
        In alphabetically order.
        """
        Cmd.__init__(self)
        self.first_reaction = first_reaction
        self.first_reaction_text = first_reaction_text
        self.prompt = prompt
        self.enable_voice = enable_voice
        # Register do_quit() function to SIGINT signal (Ctrl-C)
        signal.signal(signal.SIGINT, self.interrupt_handler)

        self.memory = Memory()
        self.scheduler = schedule.Scheduler()
        self.speech = create_voice()

        self.actions = [{"check": ("ram", "weather", "time", "forecast")},
                        "directions",
                        "help",
                        "how_are_you",
                        "near",
                        "pinpoint",
                        "umbrella",
                        {"update": ("location", "system")},
                        "weather",
                        ]

        self.fixed_responses = {"what time is it": "clock",
                                "where am i": "pinpoint",
                                "how are you": "how_are_you"
                                }

        self._api = JarvisAPI(self)
        self._plugin_manager = PluginManager()

        for directory in directories:
            self._plugin_manager.add_directory(directory)

        self._activate_plugins()

        count_disabled_plugins = len(self._plugin_manager.get_disabled())
        if count_disabled_plugins > 0:
            self.first_reaction_text += Fore.RED + str(count_disabled_plugins) + Fore.BLUE
            self.first_reaction_text += " plugins are disabled. For more information, type: "
            self.first_reaction_text += Fore.RED + 'status\n' + Fore.RESET

    def _activate_plugins(self):
        """Generate do_XXX, help_XXX and (optionally) complete_XXX functions"""
        for (plugin_name, plugin) in self._plugin_manager.get_enabled().items():
            completions = self._plugin_update_action(plugin, plugin_name)
            if completions is not None:
                def complete(completions):
                    def _complete_impl(self, text, line, begidx, endidx):
                        return [i for i in completions if i.startswith(text)]
                    return _complete_impl
                setattr(CmdInterpreter, "complete_" + plugin_name, complete(completions))
            do_method = catch_all_exceptions(partial(plugin.run, self._api), pass_self=False)
            setattr(CmdInterpreter, "do_" + plugin_name, do_method)
            setattr(CmdInterpreter, "help_" + plugin_name, partial(self._api.say, plugin.get_doc()))

            if hasattr(plugin.__class__, "init") and callable(getattr(plugin.__class__, "init")):
                plugin.init(self._api)

    def _plugin_update_action(self, plugin, plugin_name):
        """Return True if completion is available"""
        complete = plugin.complete()
        if complete is not None:
            # add plugin with completion
            # Dictionary:
            # { plugin_name : list of completions }
            complete = [x for x in complete]
            self.actions.append({plugin_name: complete})
            return complete
        else:
            # add plugin without completion
            # plugin name only
            self.actions.append(plugin_name)
            return None

    def close(self):
        """Closing Jarvis."""
        print_say("Goodbye, see you later!", self, Fore.RED)
        self.scheduler.stop_all()
        exit()

    def completedefault(self, text, line, begidx, endidx):
        """Default completion"""
        return [i for i in self.actions if i.startswith(text)]

    def error(self):
        """Jarvis let you know if an error has occurred."""
        print_say("I could not identify your command...", self, Fore.RED)

    def get_completions(self, command, text):
        """Returns a list with the completions of a command."""
        dict_target = [item for item in self.actions
                       if type(item) == dict and command in item][0]
        completions_list = dict_target[command]
        return [i for i in completions_list if i.startswith(text) and i != '']

    def interrupt_handler(self, signal, frame):
        """Closes Jarvis on SIGINT signal. (Ctrl-C)"""
        self.close()

    @catch_all_exceptions
    def do_calculate(self, s):
        """Jarvis will get your calculations done!"""
        tempt = s.replace(" ", "")
        if len(tempt) > 1:
            evaluator.calc(tempt, self)
        else:
            print_say("Error: Not in correct format", self, Fore.RED)

    def help_calculate(self):
        """Print help about calculate command."""
        print_say("Jarvis will get your calculations done!", self)
        print_say("-- Example:", self)
        print_say("\tcalculate 3 + 5", self)

    @catch_all_exceptions
    def do_check(self, s):
        """Checks your system's RAM stats."""
        # if s == "ram":
        if "ram" in s:
            system("free -lm")
        # if s == "time"
        elif "time" in s:
            timeIn.main(self, s)
        elif "forecast" in s:
            forecast.main(self, s)
        # if s == "weather"
        elif "weather" in s:
            try:
                weatherIn.main(self, s)
            except ConnectionError:
                print(CONNECTION_ERROR_MSG)

    def help_check(self):
        """Prints check command help."""
        print_say("ram: checks your system's RAM stats.", self)
        print_say("time: checks the current time in any part of the globe.", self)
        print_say(
            "weather in *: checks the current weather in any part of the globe.", self)
        print_say(
            "forecast: checks the weather forecast for the next 7 days.", self)
        print_say("-- Examples:", self)
        print_say("\tcheck ram", self)
        print_say("\tcheck time in Manchester (UK)", self)
        print_say("\tcheck weather in Canada", self)
        print_say("\tcheck forecast", self)
        print_say("\tcheck forecast in Madrid", self)
        # add here more prints

    def complete_check(self, text, line, begidx, endidx):
        """Completions for check command"""
        return self.get_completions("check", text)

    @catch_all_exceptions
    def do_directions(self, data):
        """Get directions about a destination you are interested to."""
        try:
            directions_to.main(data)
        except ValueError:
            print("Please enter destination")
        except ConnectionError:
            print(CONNECTION_ERROR_MSG)

    def help_directions(self):
        """Prints help about directions command"""
        print_say("Get directions about a destination you are interested to.", self)
        print_say("-- Example:", self)
        print_say("\tdirections to the Eiffel Tower", self)

    @catch_all_exceptions
    def do_how_are_you(self, s):
        """Jarvis will inform you about his status."""
        print_say("I am fine, How about you?", self, Fore.BLUE)

    def help_how_are_you(self):
        """Print info about how_are_you command"""
        print_say("Jarvis will inform you about his status.", self)

    @catch_all_exceptions
    def do_near(self, data):
        """Jarvis can find what is near you!"""
        near_me.main(data)

    def help_near(self):
        """Print help about near command."""
        print_say("Jarvis can find what is near you!", self)
        print_say("-- Examples:", self)
        print_say("\trestaurants near me", self)
        print_say("\tmuseums near the eiffel tower", self)

    @catch_all_exceptions
    def do_pinpoint(self, s):
        """Jarvis will pinpoint your location."""
        try:
            mapps.locate_me()
        except ConnectionError:
            print(CONNECTION_ERROR_MSG)

    def help_pinpoint(self):
        """Print help about pinpoint command."""
        print_say("Jarvis will pinpoint your location.", self)

    @catch_all_exceptions
    def do_umbrella(self, s):
        """If you're leaving your place, Jarvis will inform you if you might need an umbrella or not"""
        s = 'umbrella'
        try:
            weather_pinpoint.main(self.memory, self, s)
        except ConnectionError:
            print(CONNECTION_ERROR_MSG)

    def help_umbrella(self):
        """Print info about umbrella command."""
        print_say(
            "If you're leaving your place, Jarvis will inform you if you might need an umbrella or not.", self,
            Fore.BLUE)

    @catch_all_exceptions
    def do_update(self, s):
        """Updates location or system."""
        if "location" in s:
            location = self.memory.get_data('city')
            loc_str = str(location)
            print_say("Your current location is set to " + loc_str, self)
            print_say("What is your new location?", self)
            i = input()
            self.memory.update_data('city', i)
            self.memory.save()
        elif "system" in s:
            update_system()

    def help_update(self):
        """Prints help about update command"""
        print_say("location: Updates location.", self)
        print_say("system: Updates system.", self)

    def complete_update(self, text, line, begidx, endidx):
        """Completions for update command"""
        return self.get_completions("update", text)

<<<<<<< HEAD
    def do_status(self, s):
        """Prints plugin status status"""
        count_enabled = len(self._plugin_manager.get_enabled())
        count_disabled = len(self._plugin_manager.get_disabled())
        print_say("{} Plugins enabled, {} Plugins disabled.".format(count_enabled, count_disabled),
                  self)

        if "short" not in s and count_disabled > 0:
            print_say("", self)
            for disabled, reason in self._plugin_manager.get_disabled().items():
                print_say("{:<20}: {}".format(disabled, reason), self)

    def help_status(self):
        print_say("Prints info about enabled or disabled plugins". self)
        print_say("Use \"status short\" to omit detailed information.", self)

=======
    @catch_all_exceptions
>>>>>>> d5c8b80a
    def do_weather(self, s):
        """Get information about today's weather."""
        try:
            word = s.strip()
            if(len(word) > 1):
                weatherIn.main(self, s)
            else:
                weather_pinpoint.main(self.memory, self, s)
        except ConnectionError:
            print(CONNECTION_ERROR_MSG)

    def help_weather(self):
        """Prints help about weather command."""
        print_say(
            "Get information about today's weather in your current location.", self)<|MERGE_RESOLUTION|>--- conflicted
+++ resolved
@@ -407,7 +407,6 @@
         """Completions for update command"""
         return self.get_completions("update", text)
 
-<<<<<<< HEAD
     def do_status(self, s):
         """Prints plugin status status"""
         count_enabled = len(self._plugin_manager.get_enabled())
@@ -424,9 +423,8 @@
         print_say("Prints info about enabled or disabled plugins". self)
         print_say("Use \"status short\" to omit detailed information.", self)
 
-=======
-    @catch_all_exceptions
->>>>>>> d5c8b80a
+
+    @catch_all_exceptions
     def do_weather(self, s):
         """Get information about today's weather."""
         try:
