--- conflicted
+++ resolved
@@ -4,13 +4,9 @@
 
 from colorama import Fore
 
-<<<<<<< HEAD
 from pick import pick
-from plugin import plugin
 from pytimeparse.timeparse import timeparse
-=======
 from plugin import plugin, alias
->>>>>>> 5cd36ec4
 from utilities.textParser import parse_date
 
 
