--- conflicted
+++ resolved
@@ -1,123 +1,120 @@
-<<<<<<< HEAD
-from plugin import plugin, require
-from FlightRadar24.api import FlightRadar24API
-flightapi = FlightRadar24API()
-
-@require(network=True)
-@plugin("flightradar")
-def flightradar(jarvis, s):
-    flightapi = FlightRadar24API()
-
-    airports = flightapi.get_airports()
-    airlines = flightapi.get_airlines()
-    flights = flightapi.get_flights()
-
-    option = int(input("What do you want to do:\n  1) Check Airline flights\n  2) Check Flight between Destinations\n 3) Track flight\nPlease chose between(1, 2, 3): "))
-
-    if option == 1:
-        get_input_method = int(input("How will you give the name of the airline:\n  1) By icao\n  2) By airline name\nPlease chose between(1, 2): "))
-        if get_input_method == 1:
-            airline_icao = input("What is the airlines icao: ")
-            if airline_icao != "":
-                airline_planes = flightapi.get_flights(airline = airline_icao.upper())
-                airline_flights = []
-                for plane in airline_planes:
-                    if plane.altitude != 0:
-                        airline_flights.append(plane)
-                jarvis.say("{:^5} {:^10} {:^20} {:^22} {:^10}   {:^10} {:^10} ".format("ICAO", "Registration", "Origin Airport", "Destination Airport", "latitude", "longitude", "time"))
-                for flight in airline_flights:
-                    jarvis.say("{:^5} {:^10}   {:^20} {:^22} {:^10}   {:^10}  {:^10}".format(flight.airline_icao, flight.registration, flight.origin_airport_iata, flight.destination_airport_iata, flight.latitude, flight.longitude, flight.time))
-            else:
-                jarvis.say("Enter a ICAO")
-        
-        elif get_input_method == 2:
-            airline_name = input("What is the airlines Name: ")
-            if airline_name == "":
-                jarvis.say("Enter a Airline name")
-            run = False
-            for airline in airlines:
-                if airline["Name"].lower() == airline_name.lower():
-                    airline_icao = airline["ICAO"]
-                    run = True
-                    break
-            if run:
-                airline_planes = flightapi.get_flights(airline = airline_icao)
-                airline_flights = []
-                for plane in airline_planes:
-                    if plane.altitude != 0:
-                        airline_flights.append(plane)
-                jarvis.say("  {:^5}   {:^5} {:^10} {:^20} {:^22} {:^10}   {:^10} {:^10}".format("Name","ICAO", "Registration", "Origin Airport", "Destination Airport", "latitude", "longitude", "time"))
-                for flight in airline_flights:
-                    jarvis.say("{:^5}  {:^5} {:^10}   {:^20} {:^22} {:^10}   {:^10}  {:^10}".format(airline_name, flight.airline_icao, flight.registration, flight.origin_airport_iata, flight.destination_airport_iata, flight.latitude, flight.longitude, flight.time))
-            else:
-                jarvis.say("No airline found")
-        else:
-            jarvis.say("Enter a vaild option")
-
-    elif option == 2:
-        get_input_method = int(input("How will you give the name of the airports:\n  1) By iata\n  2) By airport name\nPlease chose between(1, 2): "))
-        if get_input_method == 1:
-            origin_airport_iata = input("What is the origin airport iata: ")
-            destination_airport_iata = input("What is the destination airport iata: ")\
-            
-            if origin_airport_iata != destination_airport_iata:
-                route_flights = []
-                for plane in flights:
-                    if (plane.origin_airport_iata == origin_airport_iata) and (plane.destination_airport_iata == destination_airport_iata):
-                        route_flights.append(plane)
-                jarvis.say("{:^5} {:^10} {:^20} {:^22} {:^10}   {:^10} {:^10}".format("ICAO", "Registration", "Origin Airport", "Destination Airport", "latitude", "longitude", "time"))
-                for flight in route_flights:
-                    jarvis.say("{:^5} {:^10}   {:^20} {:^22} {:^10}   {:^10}  {:^10}".format(flight.airline_icao, flight.registration, flight.origin_airport_iata, flight.destination_airport_iata, flight.latitude, flight.longitude, flight.time))
-        
-        
-        elif get_input_method == 2:
-            origin_airport_name = input("What is the origin airport name: ")
-            destination_airport_name = input("What is the destination airport name: ")
-
-            if origin_airport_name != destination_airport_name:
-                run = False
-                orun = False
-                drun = False
-                for airport in airports:
-                    if airport["name"].lower() == origin_airport_name.lower():
-                        origin_airport_iata = airport["iata"]
-                        orun = True
-                    elif airport["name"].lower() == destination_airport_name.lower():
-                        destination_airport_iata = airport["iata"]
-                        drun = True
-                    if orun and drun:
-                        run = True
-                        break
-                if run:
-                    jarvis.say(destination_airport_iata, origin_airport_iata)
-
-                    route_flights = []
-                    for plane in flights:
-                        if (plane.origin_airport_iata == origin_airport_iata) and (plane.destination_airport_iata == destination_airport_iata):
-                            route_flights.append(plane)
-                    jarvis.say("{:^5} {:^10} {:^20} {:^22} {:^10}   {:^10} {:^10}".format("ICAO", "Registration", "Origin Airport", "Destination Airport", "latitude", "longitude", "time"))
-                    for flight in route_flights:
-                        jarvis.say("{:^5} {:^10}   {:^20} {:^22} {:^10}   {:^10}  {:^10}".format(flight.airline_icao, flight.registration, flight.origin_airport_iata, flight.destination_airport_iata, flight.latitude, flight.longitude, flight.time))
-                else:
-                    if not orun and not drun:
-                        jarvis.say("Neither origin and destination airports were found")
-                    elif not orun:
-                        jarvis.say("The origin airport wasn't found")
-                    elif not drun:
-                        jarvis.say("The destination airport wasn't found")
-        else:
-            jarvis.say("Enter a vaild option")
-
-    elif option == 3:
-        flight_resgitration = input("What is the airplane resgistration: ")
-        
-        for flight in flights:
-            if flight.registration == flight_resgitration:
-                jarvis.say("{:^5} {:^10} {:^20} {:^22} {:^10}   {:^10} {:^10}".format("ICAO", "Registration", "Origin Airport", "Destination Airport", "latitude", "longitude", "time"))
-                jarvis.say("{:^5} {:^10}   {:^20} {:^22} {:^10}   {:^10}  {:^10}".format(flight.airline_icao, flight.registration, flight.origin_airport_iata, flight.destination_airport_iata, flight.latitude, flight.longitude, flight.time))
-                break
-
-    else:
-        jarvis.say("Enter a vaild option")
-=======
->>>>>>> bae53721
+from plugin import plugin, require
+from FlightRadar24.api import FlightRadar24API
+flightapi = FlightRadar24API()
+
+@require(network=True)
+@plugin("flightradar")
+def flightradar(jarvis, s):
+    flightapi = FlightRadar24API()
+
+    airports = flightapi.get_airports()
+    airlines = flightapi.get_airlines()
+    flights = flightapi.get_flights()
+
+    option = int(input("What do you want to do:\n  1) Check Airline flights\n  2) Check Flight between Destinations\n 3) Track flight\nPlease chose between(1, 2, 3): "))
+
+    if option == 1:
+        get_input_method = int(input("How will you give the name of the airline:\n  1) By icao\n  2) By airline name\nPlease chose between(1, 2): "))
+        if get_input_method == 1:
+            airline_icao = input("What is the airlines icao: ")
+            if airline_icao != "":
+                airline_planes = flightapi.get_flights(airline = airline_icao.upper())
+                airline_flights = []
+                for plane in airline_planes:
+                    if plane.altitude != 0:
+                        airline_flights.append(plane)
+                jarvis.say("{:^5} {:^10} {:^20} {:^22} {:^10}   {:^10} {:^10} ".format("ICAO", "Registration", "Origin Airport", "Destination Airport", "latitude", "longitude", "time"))
+                for flight in airline_flights:
+                    jarvis.say("{:^5} {:^10}   {:^20} {:^22} {:^10}   {:^10}  {:^10}".format(flight.airline_icao, flight.registration, flight.origin_airport_iata, flight.destination_airport_iata, flight.latitude, flight.longitude, flight.time))
+            else:
+                jarvis.say("Enter a ICAO")
+        
+        elif get_input_method == 2:
+            airline_name = input("What is the airlines Name: ")
+            if airline_name == "":
+                jarvis.say("Enter a Airline name")
+            run = False
+            for airline in airlines:
+                if airline["Name"].lower() == airline_name.lower():
+                    airline_icao = airline["ICAO"]
+                    run = True
+                    break
+            if run:
+                airline_planes = flightapi.get_flights(airline = airline_icao)
+                airline_flights = []
+                for plane in airline_planes:
+                    if plane.altitude != 0:
+                        airline_flights.append(plane)
+                jarvis.say("  {:^5}   {:^5} {:^10} {:^20} {:^22} {:^10}   {:^10} {:^10}".format("Name","ICAO", "Registration", "Origin Airport", "Destination Airport", "latitude", "longitude", "time"))
+                for flight in airline_flights:
+                    jarvis.say("{:^5}  {:^5} {:^10}   {:^20} {:^22} {:^10}   {:^10}  {:^10}".format(airline_name, flight.airline_icao, flight.registration, flight.origin_airport_iata, flight.destination_airport_iata, flight.latitude, flight.longitude, flight.time))
+            else:
+                jarvis.say("No airline found")
+        else:
+            jarvis.say("Enter a vaild option")
+
+    elif option == 2:
+        get_input_method = int(input("How will you give the name of the airports:\n  1) By iata\n  2) By airport name\nPlease chose between(1, 2): "))
+        if get_input_method == 1:
+            origin_airport_iata = input("What is the origin airport iata: ")
+            destination_airport_iata = input("What is the destination airport iata: ")\
+            
+            if origin_airport_iata != destination_airport_iata:
+                route_flights = []
+                for plane in flights:
+                    if (plane.origin_airport_iata == origin_airport_iata) and (plane.destination_airport_iata == destination_airport_iata):
+                        route_flights.append(plane)
+                jarvis.say("{:^5} {:^10} {:^20} {:^22} {:^10}   {:^10} {:^10}".format("ICAO", "Registration", "Origin Airport", "Destination Airport", "latitude", "longitude", "time"))
+                for flight in route_flights:
+                    jarvis.say("{:^5} {:^10}   {:^20} {:^22} {:^10}   {:^10}  {:^10}".format(flight.airline_icao, flight.registration, flight.origin_airport_iata, flight.destination_airport_iata, flight.latitude, flight.longitude, flight.time))
+        
+        
+        elif get_input_method == 2:
+            origin_airport_name = input("What is the origin airport name: ")
+            destination_airport_name = input("What is the destination airport name: ")
+
+            if origin_airport_name != destination_airport_name:
+                run = False
+                orun = False
+                drun = False
+                for airport in airports:
+                    if airport["name"].lower() == origin_airport_name.lower():
+                        origin_airport_iata = airport["iata"]
+                        orun = True
+                    elif airport["name"].lower() == destination_airport_name.lower():
+                        destination_airport_iata = airport["iata"]
+                        drun = True
+                    if orun and drun:
+                        run = True
+                        break
+                if run:
+                    jarvis.say(destination_airport_iata, origin_airport_iata)
+
+                    route_flights = []
+                    for plane in flights:
+                        if (plane.origin_airport_iata == origin_airport_iata) and (plane.destination_airport_iata == destination_airport_iata):
+                            route_flights.append(plane)
+                    jarvis.say("{:^5} {:^10} {:^20} {:^22} {:^10}   {:^10} {:^10}".format("ICAO", "Registration", "Origin Airport", "Destination Airport", "latitude", "longitude", "time"))
+                    for flight in route_flights:
+                        jarvis.say("{:^5} {:^10}   {:^20} {:^22} {:^10}   {:^10}  {:^10}".format(flight.airline_icao, flight.registration, flight.origin_airport_iata, flight.destination_airport_iata, flight.latitude, flight.longitude, flight.time))
+                else:
+                    if not orun and not drun:
+                        jarvis.say("Neither origin and destination airports were found")
+                    elif not orun:
+                        jarvis.say("The origin airport wasn't found")
+                    elif not drun:
+                        jarvis.say("The destination airport wasn't found")
+        else:
+            jarvis.say("Enter a vaild option")
+
+    elif option == 3:
+        flight_resgitration = input("What is the airplane resgistration: ")
+        
+        for flight in flights:
+            if flight.registration == flight_resgitration:
+                jarvis.say("{:^5} {:^10} {:^20} {:^22} {:^10}   {:^10} {:^10}".format("ICAO", "Registration", "Origin Airport", "Destination Airport", "latitude", "longitude", "time"))
+                jarvis.say("{:^5} {:^10}   {:^20} {:^22} {:^10}   {:^10}  {:^10}".format(flight.airline_icao, flight.registration, flight.origin_airport_iata, flight.destination_airport_iata, flight.latitude, flight.longitude, flight.time))
+                break
+
+    else:
+        jarvis.say("Enter a vaild option")