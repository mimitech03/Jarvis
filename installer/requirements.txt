--- conflicted
+++ resolved
@@ -5,11 +5,8 @@
 distro
 flake8
 forex-python
-<<<<<<< HEAD
 geopy
-=======
 gitpython
->>>>>>> 0468a78b
 googletrans
 IMDbPY
 mock
