--- conflicted
+++ resolved
@@ -42,7 +42,7 @@
 
 sudo mv jarvis /usr/local/bin/jarvis
 
-<<<<<<< HEAD
+#MacOS
 if [[ "$UNAME" == "Darwin" ]]; then
   brew install ffmpeg
   brew install openssl
@@ -60,9 +60,6 @@
   esac
   exit 0
 fi
-=======
-UNAME=$(uname -s)
->>>>>>> 8e2ac8d0
 
 # Fedora based (>=22)
 if [[ -f "/etc/dnf/dnf.conf" ]]; then
@@ -83,29 +80,13 @@
 # Arch based
 elif [[ -f "/etc/pacman.conf" ]]; then
   sudo pacman -S --noconfirm ffmpeg openssl libffi python2-pip python-pip
-<<<<<<< HEAD
 
-# MacOS
-=======
-#Mac
->>>>>>> 8e2ac8d0
-elif [[ "$UNAME" == "Darwin" ]]; then
-  brew install ffmpeg
-  brew install openssl
-  virtualenv env
-  . env/bin/activate
-  pip install -r requirements.txt
-  exit 0
 else
   echo "Operating system not supported"
   exit 1
 fi
 
-# Check if sudo is required
-pip install virtualenv
-if [[ "$?" -eq 2 ]]; then
-  sudo pip install virtualenv
-fi
+sudo pip install virtualenv
 
 case ${answer:0:1} in
   2 )
@@ -115,6 +96,7 @@
       virtualenv env --python=python3.6
   ;;
 esac
+
 source env/bin/activate
 pip install -r requirements.txt
 pip install dbus-python