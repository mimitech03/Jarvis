--- conflicted
+++ resolved
@@ -56,16 +56,6 @@
 virtualenv env --python=python2.7
 source env/bin/activate
 pip install -r requirements.txt
-
-<<<<<<< HEAD
-sudo pip install dbus-python
-=======
-
-else
-  echo "Operating system not supported"
-  exit 1
-fi
 pip install dbus-python
->>>>>>> 57d06a87
 
 exit 0