#!/bin/bash
read -n 1 -p "Specify python version(2/3)(Default-3)" answer
echo ""
case ${answer:0:1} in
2 )
    echo "Selected python version 2"
;;
* )
    echo "Selected python version 3"
;;
esac

UNAME=$(uname -s)

jarvispath=$PWD

touch jarvis
chmod +rwx jarvis

exec 3<> jarvis

    echo "#!/bin/bash" >&3

    if [[ "$UNAME" == "Darwin" ]]; then
      echo ". $jarvispath/env/bin/activate" >&3
      
      case ${answer:0:1} in
      2 )
          echo "python $jarvispath/jarviscli/" >&3
      ;;
      * )
          echo "python3 $jarvispath/jarviscli/" >&3
      ;;
      esac

    else
      echo "source $jarvispath/env/bin/activate" >&3
      echo "python $jarvispath/jarviscli/" >&3
    fi

exec 3>&-

sudo mv jarvis /usr/local/bin/jarvis

#MacOS
if [[ "$UNAME" == "Darwin" ]]; then
  brew install ffmpeg
  brew install openssl
  case ${answer:0:1} in
    2 )
        virtualenv env --python=python2.7
        . env/bin/activate
        pip install -r requirements.txt
    ;;
    * )
        virtualenv env --python=python3.6
        . env/bin/activate
        pip3 install -r requirements.txt
    ;;
  esac
  exit 0
fi

CHECK_PHANTOMJS=$(phantomjs -v)

install_phantomjs()
{
  cd /usr/local/share
  sudo wget https://bitbucket.org/ariya/phantomjs/downloads/phantomjs-2.1.1-linux-x86_64.tar.bz2
  sudo tar xjf phantomjs-2.1.1-linux-x86_64.tar.bz2
  sudo ln -s /usr/local/share/phantomjs-2.1.1-linux-x86_64/bin/phantomjs /usr/local/share/phantomjs
  sudo ln -s /usr/local/share/phantomjs-2.1.1-linux-x86_64/bin/phantomjs /usr/local/bin/phantomjs
  sudo ln -s /usr/local/share/phantomjs-2.1.1-linux-x86_64/bin/phantomjs /usr/bin/phantomjs
  cd jarvispath
}

# Fedora based (>=22)
if [[ -f "/etc/dnf/dnf.conf" ]]; then
  sudo dnf install -y ffmpeg python-pip python-dbus notify-python
  # chromedriver-install
  wget https://chromedriver.storage.googleapis.com/2.32/chromedriver_linux64.zip
  unzip chromedriver_linux64_2.3.zip
  sudo cp chromedriver /usr/bin/chromedriver
  sudo chown root /usr/bin/chromedriver
  sudo chmod 755 /usr/bin/chromedriver
  if [ "$CHECK_PHANTOMJS" == "2.1.1" ]; then
    echo "PhantomJS is installed"
  else
    install_phantomjs
  fi

# Debian based
elif [[ -f "/etc/apt/sources.list" ]]; then
  sudo apt-get install ffmpeg python-imdbpy python-notify2 python3-dbus
  sudo apt-get install python-dbus python-dbus-dev libssl-dev libffi-dev libdbus-1-dev libdbus-glib-1-dev
<<<<<<< HEAD
  sudo apt-get install chromium-chromedriver
=======
  sudo apt-get install build-essential chrpath libssl-dev libxft-dev libfreetype6-dev libfreetype6 libfontconfig1-dev libfontconfig1
  sudo apt-get install chromium-chromedriver python2.7
  if [ "$CHECK_PHANTOMJS" == "2.1.1" ]; then
    echo "PhantomJs is installed"
  else
    install_phantomjs
  fi
>>>>>>> 7d70a302

# Arch based
elif [[ -f "/etc/pacman.conf" ]]; then
  sudo pacman -S --noconfirm ffmpeg openssl libffi python2-pip python-pip
<<<<<<< HEAD
=======
  if [ "$CHECK_PHANTOMJS" == "2.1.1" ]; then
    echo "PhantomJs is installed"
  else
    install_phantomjs
  fi

#Mac
elif [[ "$UNAME" == "Darwin" ]]; then
  brew install ffmpeg
  brew install openssl
  brew install phantomjs
  virtualenv env
  . env/bin/activate
  pip install -r requirements.txt
  exit 0
>>>>>>> 7d70a302

else
  echo "Operating system not supported"
  exit 1
fi

sudo pip install virtualenv

case ${answer:0:1} in
  2 )
      virtualenv env --python=python2.7
  ;;
  * )
      virtualenv env --python=python3.6
  ;;
esac

source env/bin/activate
pip install -r requirements.txt
pip install dbus-python<|MERGE_RESOLUTION|>--- conflicted
+++ resolved
@@ -46,6 +46,7 @@
 if [[ "$UNAME" == "Darwin" ]]; then
   brew install ffmpeg
   brew install openssl
+  brew install phantomjs
   case ${answer:0:1} in
     2 )
         virtualenv env --python=python2.7
@@ -60,8 +61,6 @@
   esac
   exit 0
 fi
-
-CHECK_PHANTOMJS=$(phantomjs -v)
 
 install_phantomjs()
 {
@@ -93,46 +92,27 @@
 elif [[ -f "/etc/apt/sources.list" ]]; then
   sudo apt-get install ffmpeg python-imdbpy python-notify2 python3-dbus
   sudo apt-get install python-dbus python-dbus-dev libssl-dev libffi-dev libdbus-1-dev libdbus-glib-1-dev
-<<<<<<< HEAD
   sudo apt-get install chromium-chromedriver
-=======
   sudo apt-get install build-essential chrpath libssl-dev libxft-dev libfreetype6-dev libfreetype6 libfontconfig1-dev libfontconfig1
-  sudo apt-get install chromium-chromedriver python2.7
-  if [ "$CHECK_PHANTOMJS" == "2.1.1" ]; then
-    echo "PhantomJs is installed"
-  else
-    install_phantomjs
-  fi
->>>>>>> 7d70a302
-
-# Arch based
-elif [[ -f "/etc/pacman.conf" ]]; then
-  sudo pacman -S --noconfirm ffmpeg openssl libffi python2-pip python-pip
-<<<<<<< HEAD
-=======
   if [ "$CHECK_PHANTOMJS" == "2.1.1" ]; then
     echo "PhantomJs is installed"
   else
     install_phantomjs
   fi
 
-#Mac
-elif [[ "$UNAME" == "Darwin" ]]; then
-  brew install ffmpeg
-  brew install openssl
-  brew install phantomjs
-  virtualenv env
-  . env/bin/activate
-  pip install -r requirements.txt
-  exit 0
->>>>>>> 7d70a302
+# Arch based
+elif [[ -f "/etc/pacman.conf" ]]; then
+  sudo pacman -S --noconfirm ffmpeg openssl libffi python2-pip python-pip
+  if [ "$CHECK_PHANTOMJS" == "2.1.1" ]; then
+    echo "PhantomJs is installed"
+  else
+    install_phantomjs
+  fi
 
 else
   echo "Operating system not supported"
   exit 1
 fi
-
-sudo pip install virtualenv
 
 case ${answer:0:1} in
   2 )
